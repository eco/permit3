# Permit3: One-Click Cross-Chain Token Permissions

[![License: MIT](https://img.shields.io/badge/License-MIT-blue.svg)](./LICENSE)

Permit3 is an approval system that enables **cross-chain token approvals and transfers with a single signature**. It unlocks a one-signature cross-chain future through Unbalanced Merkle Trees and non-sequential nonces, while maintaining Permit2 compatibility.

## Key Features

- **Cross-Chain Operations**: Authorize token operations across multiple blockchains with one signature
- **Multi-Token Support**: Unified interface for ERC20, ERC721 NFTs, and ERC1155 semi-fungible tokens
- **Direct Permit Execution**: Execute permit operations without signatures when caller has authority
- **ERC-7702 Integration**: Account Abstraction support for enhanced user experience
- **Witness Functionality**: Attach arbitrary data to permits for enhanced verification and complex permission patterns
- **NFT & Semi-Fungible Token Features**:
    - Dual-allowance system (per-token and collection-wide)
    - TokenId encoding for signed permits
    - Batch operations for multiple token types
    - ERC1155 gaming asset support
- **Flexible Allowance Management**:
    - Increase/decrease allowances asynchronously
    - Time-bound permissions with automatic expiration
    - Account locking for enhanced security
- **Gas-Optimized Design**:
    - Non-sequential nonces for concurrent operations
    - Bitmap-based nonce tracking for efficient gas usage
    - Standard merkle proofs using OpenZeppelin's MerkleProof library
- **Emergency Security Controls**:
    - Cross-chain revocation system
    - Account locking mechanism
    - Time-bound permissions
- **Full Permit2 Compatibility**:
    - Implements basic transfer Permit2 interfaces
    - Drop-in replacement for existing integrations
- **Unbalanced Merkle Trees**: Hybrid two-part structure for cross-chain proofs:
  ```
                 [H1] → [H2] → [H3] → ROOT  ← Unbalanced upper structure
              /      \      \      \
            [BR]    [D5]   [D6]   [D7]      ← Additional chain data
           /     \
       [BH1]     [BH2]                      ← Balanced tree (bottom part)
      /    \     /    \
    [D1]  [D2] [D3]  [D4]                   ← Leaf data
  ```
  - **Unbalanced Design**: Combines balanced subtrees with unbalanced upper structure for efficiency
  - **Bottom Part**: Efficient membership proofs with O(log n) complexity
  - **Top Part**: Unbalanced structure minimizes proof size for expensive chains  
  - **Gas Optimization**: Chain ordering (cheapest chains first, expensive last)
  - **"Unbalanced"**: Deliberate deviation from balanced trees at top level
  - **Security**: Uses merkle tree verification for compatibility

## Documentation

Comprehensive documentation is available in the [docs](./docs) directory:

| Section | Description | Quick Links |
|---------|-------------|-------------|
<<<<<<< HEAD
| [Overview](./docs/README.md) | Getting started with Permit3 | [Introduction](./docs/README.md#getting-started) |
| [Core Concepts](./docs/concepts/README.md) | Understanding the fundamentals | [Architecture](./docs/concepts/architecture.md) · [Multi-Token](./docs/concepts/multi-token-support.md) · [Witnesses](./docs/concepts/witness-functionality.md) · [Cross-Chain](./docs/concepts/cross-chain-operations.md) · [Merkle Trees](./docs/concepts/unbalanced-merkle-tree.md) · [Nonces](./docs/concepts/nonce-management.md) · [Allowances](./docs/concepts/allowance-system.md) · [Permit2 Compatibility](./docs/concepts/permit2-compatibility.md) |
| [Guides](./docs/guides/README.md) | Step-by-step tutorials | [Quick Start](./docs/guides/quick-start.md) · [Multi-Token](./docs/guides/multi-token-integration.md) · [NFT Permits](./docs/guides/multi-token-signed-permits.md) · [ERC-7702](./docs/guides/erc7702-integration.md) · [Witness](./docs/guides/witness-integration.md) · [Cross-Chain](./docs/guides/cross-chain-permit.md) · [Signatures](./docs/guides/signature-creation.md) · [Security](./docs/guides/security-best-practices.md) |
| [API Reference](./docs/api/README.md) | Technical specifications | [Full API](./docs/api/api-reference.md) · [Data Structures](./docs/api/data-structures.md) · [Interfaces](./docs/api/interfaces.md) · [Events](./docs/api/events.md) · [Error Codes](./docs/api/error-codes.md) |
| [Examples](./docs/examples/README.md) | Code samples | [Multi-Token](./docs/examples/multi-token-example.md) · [ERC-7702](./docs/examples/erc7702-example.md) · [Witness](./docs/examples/witness-example.md) · [Cross-Chain](./docs/examples/cross-chain-example.md) · [Allowance](./docs/examples/allowance-management-example.md) · [Security](./docs/examples/security-example.md) · [Integration](./docs/examples/integration-example.md) |

=======
| [🏠 Overview](./docs/README.md) | Getting started with Permit3 | [Introduction](./docs/README.md#getting-started) |
| [🏗️ Core Concepts](./docs/concepts/README.md) | Understanding the fundamentals | [Architecture](./docs/concepts/architecture.md) · [Multi-Token](./docs/concepts/multi-token-support.md) · [Witnesses](./docs/concepts/witness-functionality.md) · [Cross-Chain](./docs/concepts/cross-chain-operations.md) · [Merkle Trees](./docs/concepts/unbalanced-merkle-tree.md) · [Nonces](./docs/concepts/nonce-management.md) · [Allowances](./docs/concepts/allowance-system.md) |
| [📚 Guides](./docs/guides/README.md) | Step-by-step tutorials | [Quick Start](./docs/guides/quick-start.md) · [Multi-Token](./docs/guides/multi-token-integration.md) · [NFT Permits](./docs/guides/multi-token-signed-permits.md) · [ERC-7702](./docs/guides/erc7702-integration.md) · [Witness](./docs/guides/witness-integration.md) · [Cross-Chain](./docs/guides/cross-chain-permit.md) · [Signatures](./docs/guides/signature-creation.md) · [Security](./docs/guides/security-best-practices.md) |
| [📋 API Reference](./docs/api/README.md) | Technical specifications | [Full API](./docs/api/api-reference.md) · [Data Structures](./docs/api/data-structures.md) · [Interfaces](./docs/api/interfaces.md) · [Events](./docs/api/events.md) · [Error Codes](./docs/api/error-codes.md) |
| [💻 Examples](./docs/examples/README.md) | Code samples | [Multi-Token](./docs/examples/multi-token-example.md) · [ERC-7702](./docs/examples/erc7702-example.md) · [Witness](./docs/examples/witness-example.md) · [Cross-Chain](./docs/examples/cross-chain-example.md) · [Allowance](./docs/examples/allowance-management-example.md) · [Security](./docs/examples/security-example.md) · [Integration](./docs/examples/integration-example.md) |

## 🔄 Permit2 Compatibility

Permit3 implements IPermit for Permit2 transfer compatibility:

```solidity
// Existing contracts using Permit2 can work without changes
IPermit2 permit2 = IPermit2(PERMIT3_ADDRESS);
permit2.transferFrom(msg.sender, recipient, 1000e6, USDC);
```

### ✅ Supported Permit2 Functions
```solidity
// Standard approvals
function approve(address token, address spender, uint160 amount, uint48 expiration) external;

// Direct transfers
function transferFrom(address from, address to, uint160 amount, address token) external;

// Batched transfers
function transferFrom(AllowanceTransferDetails[] calldata transfers) external;

// Permission management
function allowance(address user, address token, address spender) 
    external view returns (uint160 amount, uint48 expiration, uint48 nonce);
function lockdown(TokenSpenderPair[] calldata approvals) external;
```

### 🔗 Enhanced Functions (Permit3 Exclusive)
```solidity
// Direct permit execution (no signatures required, caller is owner)
function permit(AllowanceOrTransfer[] memory permits) external;

// Single-chain permit operations with signatures  
function permit(address owner, bytes32 salt, uint48 deadline, uint48 timestamp, 
                AllowanceOrTransfer[] calldata permits, bytes calldata signature) external;

// Cross-chain operations with Merkle proofs and signatures
function permit(address owner, bytes32 salt, uint48 deadline, uint48 timestamp,
                ChainPermits calldata permits, bytes32[] calldata proof, bytes calldata signature) external;
```

**Direct Permit Usage:**
```solidity
// Execute permit operations directly (msg.sender becomes token owner)
AllowanceOrTransfer[] memory operations = [
    AllowanceOrTransfer({
        modeOrExpiration: 1735689600, // expiration timestamp
        token: USDC_ADDRESS,
        account: DEX_ADDRESS,
        amountDelta: 1000e6 // 1000 USDC allowance
    })
];

permit3.permit(operations); // No signature needed, no chainId needed!
```

## 🎨 Multi-Token Support (NFTs & ERC1155)

Permit3 extends beyond ERC20 tokens to support NFTs and semi-fungible tokens through the `MultiTokenPermit` contract:

### 🔑 Key Features

- **Dual-Allowance System**: Check per-token allowance first, then collection-wide
- **TokenId Encoding**: For signed permits, encode tokenId into address field
- **Batch Operations**: Transfer multiple token types in single transaction

### 📝 NFT/ERC1155 with Signed Permits

⚠️ **Important**: The `AllowanceOrTransfer` struct doesn't have a tokenId field, so NFTs and ERC1155 tokens require special encoding:

```javascript
// Encode tokenId for use in signed permits
function encodeTokenId(tokenContract, tokenId) {
    return address(uint160(uint256(
        keccak256(abi.encodePacked(tokenContract, tokenId))
    )));
}

// Use in AllowanceOrTransfer for NFT
const permit = {
    modeOrExpiration: expiration,
    token: encodeTokenId(nftContract, tokenId), // Encoded address
    account: spender,
    amountDelta: 1  // Always 1 for NFTs
};

// For ERC1155 with variable amounts
const erc1155Permit = {
    modeOrExpiration: expiration,
    token: encodeTokenId(erc1155Contract, tokenId),
    account: spender,
    amountDelta: amount  // Variable for ERC1155
};
```

### 🎮 Direct Multi-Token Functions

For direct transfers without signatures, use specialized functions:

```solidity
// NFT transfer
permit3.transferFromERC721(from, to, nftContract, tokenId);

// ERC1155 transfer  
permit3.transferFromERC1155(from, to, erc1155Contract, tokenId, amount);

// Batch mixed tokens
TokenTypeTransfer[] memory transfers = [...];
permit3.batchTransferMultiToken(transfers);
```
>>>>>>> 3b9ac55c

## Core Concepts

### Allowance Operations

The protocol centers around the `AllowanceOrTransfer` structure:

```solidity
struct AllowanceOrTransfer {
    uint48 modeOrExpiration;    // Operation mode/expiration
    address token;              // Token address
    address account;            // Approved spender/recipient
    uint160 amountDelta;        // Amount change/transfer amount
}
```


### Timestamp Management

```solidity
struct Allowance {
    uint160 amount;
    uint48 expiration;
    uint48 timestamp;
}
```

- Timestamps order operations across chains
- Most recent timestamp takes precedence in expiration updates
- Prevents cross-chain race conditions
- Critical for async allowance updates

### Account Locking

Locked accounts have special restrictions:
- Cannot increase/decrease allowances
- Cannot execute transfers
- Must submit unlock command with timestamp validation to disable
- Provides emergency security control

## Integration

### Basic Setup
```solidity
// Access Permit2 compatibility
IPermit permit = IPermit(PERMIT3_ADDRESS);
permit.transferFrom(msg.sender, recipient, 1000e6, USDC);

// Access Permit3 features
IPermit3 permit3 = IPermit3(PERMIT3_ADDRESS);
```
### Direct Multi-Token Functions

For direct transfers without signatures, use specialized functions:

```solidity
// NFT transfer
permit3.transferFrom(from, to, nftContract, tokenId);

// ERC1155 transfer  
permit3.transferFrom(from, to, erc1155Contract, tokenId, amount);

// Batch mixed tokens
TokenTypeTransfer[] memory transfers = [...];
permit3.batchTransferFrom(transfers);
```

### Example Operations

```solidity
// 1. Create permits array directly
AllowanceOrTransfer[] memory permits = new AllowanceOrTransfer[](3);

// 2. Increase Allowance
permits[0] = AllowanceOrTransfer({
    modeOrExpiration: uint48(block.timestamp + 1 days),
    token: USDC,
    account: DEX,
    amountDelta: 1000e6
});

// 3. Lock Account
permits[1] = AllowanceOrTransfer({
    modeOrExpiration: 2,
    token: USDC,
    account: address(0),
    amountDelta: 0
});

// 4. Execute Transfer
permits[2] = AllowanceOrTransfer({
    modeOrExpiration: 0,
    token: USDC,
    account: recipient,
    amountDelta: 500e6
});

// Execute the permits
permit3.permit(owner, salt, deadline, timestamp, permits, signature);
```

### Cross-Chain Usage with Merkle Proofs

```javascript
// Create permits for each chain
const ethPermits = {
    chainId: 1,
    permits: [{
        modeOrExpiration: futureTimestamp,
        token: USDC_ETH,
        account: DEX_ETH,
        amountDelta: 1000e6
    }]
};

const arbPermits = {
    chainId: 42161,
    permits: [{
        modeOrExpiration: 1, // Decrease mode
        token: USDC_ARB,
        account: DEX_ARB,
        amountDelta: 500e6
    }]
};

// Hash each chain's permits to create leaf nodes
const ethLeaf = permit3.hashChainPermits(ethPermits);
const arbLeaf = permit3.hashChainPermits(arbPermits);

// Build merkle tree and get root (typically done off-chain)
const leaves = [ethLeaf, arbLeaf];
const merkleRoot = buildMerkleRoot(leaves);

// Generate merkle proof for specific chain
const arbProof = generateMerkleProof(leaves, 1); // Index 1 for Arbitrum
const proof = { nodes: arbProof };

// Create and sign with the unbalanced root
const signature = signPermit3(owner, salt, deadline, timestamp, merkleRoot);
```

## Security Guidelines

1. **Allowance Management**
    - Set reasonable expiration times
    - Use lock mode for sensitive accounts
    - Monitor allowance changes across chains

2. **Timestamp Validation**
    - Validate operation ordering
    - Check for expired timestamps
    - Handle locked state properly

3. **Cross-Chain Security**
    - Verify chain IDs match
    - Use unique nonces
    - Monitor pending operations

## Development

```bash
# Install
forge install

# Test
forge test

# Deploy
forge script script/DeployPermit3.s.sol:DeployPermit3 \
    --rpc-url <RPC_URL> \
    --private-key <KEY> \
    --broadcast
```

### Deployment Information

Permit3 is deployed using CREATE2 for deterministic addresses across all chains:

- **Salt**: `0x0000000000000000000000000000000000000000000000000000000000000001`
- **Deployment Address**: `0xd8551321f6e45515ad3fc3e56aff40d509230ab6`

This ensures the same contract address on all supported networks, enabling seamless cross-chain operations.

## Audits

See [Audits](./docs/audits/final-report-cantinacode-eco-permit3-pr37-pr28.pdf)

## 📄 License

MIT License - see [LICENSE](./LICENSE)<|MERGE_RESOLUTION|>--- conflicted
+++ resolved
@@ -54,131 +54,12 @@
 
 | Section | Description | Quick Links |
 |---------|-------------|-------------|
-<<<<<<< HEAD
 | [Overview](./docs/README.md) | Getting started with Permit3 | [Introduction](./docs/README.md#getting-started) |
 | [Core Concepts](./docs/concepts/README.md) | Understanding the fundamentals | [Architecture](./docs/concepts/architecture.md) · [Multi-Token](./docs/concepts/multi-token-support.md) · [Witnesses](./docs/concepts/witness-functionality.md) · [Cross-Chain](./docs/concepts/cross-chain-operations.md) · [Merkle Trees](./docs/concepts/unbalanced-merkle-tree.md) · [Nonces](./docs/concepts/nonce-management.md) · [Allowances](./docs/concepts/allowance-system.md) · [Permit2 Compatibility](./docs/concepts/permit2-compatibility.md) |
 | [Guides](./docs/guides/README.md) | Step-by-step tutorials | [Quick Start](./docs/guides/quick-start.md) · [Multi-Token](./docs/guides/multi-token-integration.md) · [NFT Permits](./docs/guides/multi-token-signed-permits.md) · [ERC-7702](./docs/guides/erc7702-integration.md) · [Witness](./docs/guides/witness-integration.md) · [Cross-Chain](./docs/guides/cross-chain-permit.md) · [Signatures](./docs/guides/signature-creation.md) · [Security](./docs/guides/security-best-practices.md) |
 | [API Reference](./docs/api/README.md) | Technical specifications | [Full API](./docs/api/api-reference.md) · [Data Structures](./docs/api/data-structures.md) · [Interfaces](./docs/api/interfaces.md) · [Events](./docs/api/events.md) · [Error Codes](./docs/api/error-codes.md) |
 | [Examples](./docs/examples/README.md) | Code samples | [Multi-Token](./docs/examples/multi-token-example.md) · [ERC-7702](./docs/examples/erc7702-example.md) · [Witness](./docs/examples/witness-example.md) · [Cross-Chain](./docs/examples/cross-chain-example.md) · [Allowance](./docs/examples/allowance-management-example.md) · [Security](./docs/examples/security-example.md) · [Integration](./docs/examples/integration-example.md) |
 
-=======
-| [🏠 Overview](./docs/README.md) | Getting started with Permit3 | [Introduction](./docs/README.md#getting-started) |
-| [🏗️ Core Concepts](./docs/concepts/README.md) | Understanding the fundamentals | [Architecture](./docs/concepts/architecture.md) · [Multi-Token](./docs/concepts/multi-token-support.md) · [Witnesses](./docs/concepts/witness-functionality.md) · [Cross-Chain](./docs/concepts/cross-chain-operations.md) · [Merkle Trees](./docs/concepts/unbalanced-merkle-tree.md) · [Nonces](./docs/concepts/nonce-management.md) · [Allowances](./docs/concepts/allowance-system.md) |
-| [📚 Guides](./docs/guides/README.md) | Step-by-step tutorials | [Quick Start](./docs/guides/quick-start.md) · [Multi-Token](./docs/guides/multi-token-integration.md) · [NFT Permits](./docs/guides/multi-token-signed-permits.md) · [ERC-7702](./docs/guides/erc7702-integration.md) · [Witness](./docs/guides/witness-integration.md) · [Cross-Chain](./docs/guides/cross-chain-permit.md) · [Signatures](./docs/guides/signature-creation.md) · [Security](./docs/guides/security-best-practices.md) |
-| [📋 API Reference](./docs/api/README.md) | Technical specifications | [Full API](./docs/api/api-reference.md) · [Data Structures](./docs/api/data-structures.md) · [Interfaces](./docs/api/interfaces.md) · [Events](./docs/api/events.md) · [Error Codes](./docs/api/error-codes.md) |
-| [💻 Examples](./docs/examples/README.md) | Code samples | [Multi-Token](./docs/examples/multi-token-example.md) · [ERC-7702](./docs/examples/erc7702-example.md) · [Witness](./docs/examples/witness-example.md) · [Cross-Chain](./docs/examples/cross-chain-example.md) · [Allowance](./docs/examples/allowance-management-example.md) · [Security](./docs/examples/security-example.md) · [Integration](./docs/examples/integration-example.md) |
-
-## 🔄 Permit2 Compatibility
-
-Permit3 implements IPermit for Permit2 transfer compatibility:
-
-```solidity
-// Existing contracts using Permit2 can work without changes
-IPermit2 permit2 = IPermit2(PERMIT3_ADDRESS);
-permit2.transferFrom(msg.sender, recipient, 1000e6, USDC);
-```
-
-### ✅ Supported Permit2 Functions
-```solidity
-// Standard approvals
-function approve(address token, address spender, uint160 amount, uint48 expiration) external;
-
-// Direct transfers
-function transferFrom(address from, address to, uint160 amount, address token) external;
-
-// Batched transfers
-function transferFrom(AllowanceTransferDetails[] calldata transfers) external;
-
-// Permission management
-function allowance(address user, address token, address spender) 
-    external view returns (uint160 amount, uint48 expiration, uint48 nonce);
-function lockdown(TokenSpenderPair[] calldata approvals) external;
-```
-
-### 🔗 Enhanced Functions (Permit3 Exclusive)
-```solidity
-// Direct permit execution (no signatures required, caller is owner)
-function permit(AllowanceOrTransfer[] memory permits) external;
-
-// Single-chain permit operations with signatures  
-function permit(address owner, bytes32 salt, uint48 deadline, uint48 timestamp, 
-                AllowanceOrTransfer[] calldata permits, bytes calldata signature) external;
-
-// Cross-chain operations with Merkle proofs and signatures
-function permit(address owner, bytes32 salt, uint48 deadline, uint48 timestamp,
-                ChainPermits calldata permits, bytes32[] calldata proof, bytes calldata signature) external;
-```
-
-**Direct Permit Usage:**
-```solidity
-// Execute permit operations directly (msg.sender becomes token owner)
-AllowanceOrTransfer[] memory operations = [
-    AllowanceOrTransfer({
-        modeOrExpiration: 1735689600, // expiration timestamp
-        token: USDC_ADDRESS,
-        account: DEX_ADDRESS,
-        amountDelta: 1000e6 // 1000 USDC allowance
-    })
-];
-
-permit3.permit(operations); // No signature needed, no chainId needed!
-```
-
-## 🎨 Multi-Token Support (NFTs & ERC1155)
-
-Permit3 extends beyond ERC20 tokens to support NFTs and semi-fungible tokens through the `MultiTokenPermit` contract:
-
-### 🔑 Key Features
-
-- **Dual-Allowance System**: Check per-token allowance first, then collection-wide
-- **TokenId Encoding**: For signed permits, encode tokenId into address field
-- **Batch Operations**: Transfer multiple token types in single transaction
-
-### 📝 NFT/ERC1155 with Signed Permits
-
-⚠️ **Important**: The `AllowanceOrTransfer` struct doesn't have a tokenId field, so NFTs and ERC1155 tokens require special encoding:
-
-```javascript
-// Encode tokenId for use in signed permits
-function encodeTokenId(tokenContract, tokenId) {
-    return address(uint160(uint256(
-        keccak256(abi.encodePacked(tokenContract, tokenId))
-    )));
-}
-
-// Use in AllowanceOrTransfer for NFT
-const permit = {
-    modeOrExpiration: expiration,
-    token: encodeTokenId(nftContract, tokenId), // Encoded address
-    account: spender,
-    amountDelta: 1  // Always 1 for NFTs
-};
-
-// For ERC1155 with variable amounts
-const erc1155Permit = {
-    modeOrExpiration: expiration,
-    token: encodeTokenId(erc1155Contract, tokenId),
-    account: spender,
-    amountDelta: amount  // Variable for ERC1155
-};
-```
-
-### 🎮 Direct Multi-Token Functions
-
-For direct transfers without signatures, use specialized functions:
-
-```solidity
-// NFT transfer
-permit3.transferFromERC721(from, to, nftContract, tokenId);
-
-// ERC1155 transfer  
-permit3.transferFromERC1155(from, to, erc1155Contract, tokenId, amount);
-
-// Batch mixed tokens
-TokenTypeTransfer[] memory transfers = [...];
-permit3.batchTransferMultiToken(transfers);
-```
->>>>>>> 3b9ac55c
 
 ## Core Concepts
 
@@ -236,14 +117,14 @@
 
 ```solidity
 // NFT transfer
-permit3.transferFrom(from, to, nftContract, tokenId);
+permit3.transferFromERC721(from, to, nftContract, tokenId);
 
 // ERC1155 transfer  
-permit3.transferFrom(from, to, erc1155Contract, tokenId, amount);
+permit3.transferFromERC1155(from, to, erc1155Contract, tokenId, amount);
 
 // Batch mixed tokens
 TokenTypeTransfer[] memory transfers = [...];
-permit3.batchTransferFrom(transfers);
+permit3.batchTransferMultiToken(transfers);
 ```
 
 ### Example Operations

--- conflicted
+++ resolved
@@ -117,16 +117,8 @@
             address token = approvals[i].token;
             address spender = approvals[i].spender;
 
-<<<<<<< HEAD
-            allowances[msg.sender][token][spender] = Allowance({
-                amount: 0,
-                expiration: LOCKED_ALLOWANCE,
-                timestamp: uint48(block.timestamp)
-            });
-=======
             allowances[msg.sender][token][spender] =
                 Allowance({ amount: 0, expiration: LOCKED_ALLOWANCE, timestamp: uint48(block.timestamp) });
->>>>>>> 4cebb8e9
 
             emit Lockdown(msg.sender, token, spender);
         }

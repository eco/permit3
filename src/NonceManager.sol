--- conflicted
+++ resolved
@@ -7,10 +7,6 @@
 import { INonceManager } from "./interfaces/INonceManager.sol";
 import { EIP712 } from "./lib/EIP712.sol";
 import { UnhingedMerkleTree } from "./lib/UnhingedMerkleTree.sol";
-<<<<<<< HEAD
-=======
-import { SignatureChecker } from "@openzeppelin/contracts/utils/cryptography/SignatureChecker.sol";
->>>>>>> aac9b64e
 
 /**
  * @title NonceManager
@@ -22,10 +18,7 @@
  * - EIP-712 compliant signatures
  */
 abstract contract NonceManager is INonceManager, EIP712 {
-<<<<<<< HEAD
-    using ECDSA for bytes32;
-=======
->>>>>>> aac9b64e
+    using SignatureChecker for address;
     using SignatureChecker for address;
     using UnhingedMerkleTree for UnhingedProof;
 
@@ -117,14 +110,7 @@
         bytes32 signedHash =
             keccak256(abi.encode(CANCEL_PERMIT3_TYPEHASH, owner, deadline, hashNoncesToInvalidate(invalidations)));
 
-<<<<<<< HEAD
         _verifySignature(owner, signedHash, signature);
-=======
-        bytes32 digest = _hashTypedDataV4(signedHash);
-        if (!owner.isValidSignatureNow(digest, signature)) {
-            revert InvalidSignature(owner);
-        }
->>>>>>> aac9b64e
 
         _processNonceInvalidation(owner, invalidations.salts);
     }
@@ -159,14 +145,7 @@
 
         bytes32 signedHash = keccak256(abi.encode(CANCEL_PERMIT3_TYPEHASH, owner, deadline, unhingedRoot));
 
-<<<<<<< HEAD
         _verifySignature(owner, signedHash, signature);
-=======
-        bytes32 digest = _hashTypedDataV4(signedHash);
-        if (!owner.isValidSignatureNow(digest, signature)) {
-            revert InvalidSignature(owner);
-        }
->>>>>>> aac9b64e
 
         _processNonceInvalidation(owner, proof.invalidations.salts);
     }

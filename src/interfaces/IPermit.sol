// SPDX-License-Identifier: MIT
pragma solidity ^0.8.0;

/**
 * @title IPermit
 * @notice Interface for the Permit protocol that enables gasless token approvals and transfers
 * @dev Defines core functionality for managing token permissions and transfers
 * @dev This is the subset of the Uniswap permit2 interface
 */
interface IPermit {
    /**
     * @dev Thrown when attempting to use a permit after its expiration
     * @param deadline The timestamp when the permit expired
     */
    error AllowanceExpired(uint48 deadline);

    /**
     * @dev Thrown when attempting to transfer more tokens than allowed
     * @param requestedAmount The amount that was attempted to be transferred
     * @param availableAmount The actual amount available in the allowance
     */
    error InsufficientAllowance(uint256 requestedAmount, uint256 availableAmount);

    /**
     * @notice Thrown when an allowance on a token was locked.
     * @param owner The owner of the locked allowance
     * @param token The token with the locked allowance
     * @param spender The spender whose allowance is locked
     */
    error AllowanceLocked(address owner, address token, address spender);

    /**
     * @notice Thrown when an empty array is provided where it's not allowed
     */
    error EmptyArray();

    /**
<<<<<<< HEAD
     * @notice Thrown when a zero address is provided where it's not allowed
     * @param parameterName The name of the parameter that contained the zero address
     */
    error ZeroAddress(string parameterName);
=======
     * @dev Thrown when an invalid token address is provided
     */
    error TokenCannotBeZeroAddress();

    /**
     * @dev Thrown when an invalid amount is provided
     * @param amount The invalid amount
     */
    error InvalidAmount(uint160 amount);

    /**
     * @dev Thrown when an invalid expiration timestamp is provided
     * @param expiration The invalid expiration timestamp
     */
    error InvalidExpiration(uint48 expiration);
>>>>>>> 66dbadb0

    /**
     * @dev Represents a token and spender pair for batch operations
     * @param token The address of the token contract
     * @param spender The address approved to spend the token
     */
    struct TokenSpenderPair {
        address token;
        address spender;
    }

    /**
     * @dev Details required for token transfers
     * @param from The owner of the tokens
     * @param to The recipient of the tokens
     * @param amount The number of tokens to transfer
     * @param token The token contract address
     */
    struct AllowanceTransferDetails {
        address from;
        address to;
        uint160 amount;
        address token;
    }

    /**
     * @notice Struct storing allowance details
     * @param amount Approved amount
     * @param expiration Approval expiration timestamp
     * @param timestamp The timestamp when the approval expiration was set
     */
    struct Allowance {
        uint160 amount;
        uint48 expiration;
        uint48 timestamp;
    }

    /**
     * @dev Emitted when permissions are set directly through approve()
     * @param owner The token owner
     * @param token The token contract address
     * @param spender The approved spender
     * @param amount The approved amount
     * @param expiration When the approval expires
     */
    event Approval(
        address indexed owner, address indexed token, address indexed spender, uint160 amount, uint48 expiration
    );

    /**
     * @dev Emitted when permissions are set through a permit signature
     * @param owner The token owner
     * @param token The token contract address
     * @param spender The approved spender
     * @param amount The approved amount
     * @param expiration When the approval expires
     * @param timestamp The nonce used in the permit signature
     */
    event Permit(
        address indexed owner,
        address indexed token,
        address indexed spender,
        uint160 amount,
        uint48 expiration,
        uint48 timestamp
    );

    /**
     * @dev Emitted when an approval is revoked through lockdown()
     * @param owner The token owner
     * @param token The token contract address
     * @param spender The spender whose approval was revoked
     */
    event Lockdown(address indexed owner, address token, address spender);

    /**
     * @notice Queries the current allowance for a token-spender pair
     * @param user The token owner
     * @param token The token contract address
     * @param spender The approved spender
     * @return amount The current approved amount
     * @return expiration The timestamp when the approval expires
     * @return timestamp The timestamp when the approval was set
     */
    function allowance(
        address user,
        address token,
        address spender
    ) external view returns (uint160 amount, uint48 expiration, uint48 timestamp);

    /**
     * @notice Sets or updates token approval without using a signature
     * @param token The token contract address
     * @param spender The address to approve
     * @param amount The amount of tokens to approve
     * @param expiration The timestamp when the approval expires
     */
    function approve(address token, address spender, uint160 amount, uint48 expiration) external;

    /**
     * @notice Transfers tokens from an approved address
     * @param from The owner of the tokens
     * @param to The recipient address
     * @param amount The amount to transfer
     * @param token The token contract address
     * @dev Requires prior approval from the owner to the caller (msg.sender)
     */
    function transferFrom(address from, address to, uint160 amount, address token) external;

    /**
     * @notice Executes multiple token transfers in a single transaction
     * @param transfers Array of transfer instructions containing owner, recipient, amount, and token
     * @dev Requires prior approval for each transfer. Reverts if any transfer fails
     */
    function transferFrom(
        AllowanceTransferDetails[] calldata transfers
    ) external;

    /**
     * @notice Emergency function to revoke multiple approvals at once
     * @param approvals Array of token-spender pairs to revoke
     * @dev Sets all specified approvals to zero. Useful for security incidents
     */
    function lockdown(
        TokenSpenderPair[] calldata approvals
    ) external;
}<|MERGE_RESOLUTION|>--- conflicted
+++ resolved
@@ -35,12 +35,12 @@
     error EmptyArray();
 
     /**
-<<<<<<< HEAD
      * @notice Thrown when a zero address is provided where it's not allowed
      * @param parameterName The name of the parameter that contained the zero address
      */
     error ZeroAddress(string parameterName);
-=======
+
+    /**
      * @dev Thrown when an invalid token address is provided
      */
     error TokenCannotBeZeroAddress();
@@ -56,7 +56,6 @@
      * @param expiration The invalid expiration timestamp
      */
     error InvalidExpiration(uint48 expiration);
->>>>>>> 66dbadb0
 
     /**
      * @dev Represents a token and spender pair for batch operations

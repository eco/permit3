// SPDX-License-Identifier: MIT
pragma solidity ^0.8.0;

import { ECDSA } from "@openzeppelin/contracts/utils/cryptography/ECDSA.sol";

import { IPermit3 } from "./interfaces/IPermit3.sol";
import { IUnhingedMerkleTree } from "./interfaces/IUnhingedMerkleTree.sol";
import { UnhingedMerkleTree } from "./lib/UnhingedMerkleTree.sol";

import { NonceManager } from "./NonceManager.sol";
import { PermitBase } from "./PermitBase.sol";

/**
 * @title Permit3
 * @notice A cross-chain token approval and transfer system using EIP-712 signatures with UnhingedProofs
 * @dev Key features and components:
 * 1. Cross-chain Compatibility: Single signature can authorize operations across multiple chains
 * 2. Batched Operations: Process multiple token approvals and transfers in one transaction
 * 3. Flexible Nonce System: Non-sequential nonces for concurrent operations and gas optimization
 * 4. Time-bound Approvals: Permissions can be set to expire automatically
 * 5. EIP-712 Typed Signatures: Enhanced security through structured data signing
 * 6. UnhingedProofs: Optimized proof structure for cross-chain verification
 */
contract Permit3 is IPermit3, PermitBase, NonceManager {
    using ECDSA for bytes32;
    using UnhingedMerkleTree for bytes32;
    using UnhingedMerkleTree for IUnhingedMerkleTree.UnhingedProof;

    /**
     * @dev EIP-712 typehash for bundled chain permits
     * Includes nested SpendTransferPermit struct for structured token permissions
     * Used in cross-chain signature verification
     */
    bytes32 public constant CHAIN_PERMITS_TYPEHASH = keccak256(
        "ChainPermits(uint64 chainId,AllowanceOrTransfer[] permits)AllowanceOrTransfer(uint48 transferOrExpiration,address token,address spender,uint160 amountDelta)"
    );

    /**
     * @dev EIP-712 typehash for the primary permit signature
     * Binds owner, deadline, and permit data hash for signature verification
     */
    bytes32 public constant SIGNED_PERMIT3_TYPEHASH =
        keccak256("SignedPermit3(address owner,bytes32 salt,uint256 deadline,uint48 timestamp,bytes32 unhingedRoot)");

    /**
     * @dev EIP-712 typehash for the unhinged merkle tree permit signature
     * Used for enhanced cross-chain operations
     */
    bytes32 public constant SIGNED_UNHINGED_PERMIT3_TYPEHASH = keccak256(
        "SignedUnhingedPermit3(address owner,bytes32 salt,uint256 deadline,uint48 timestamp,bytes32 unhingedRoot)"
    );

    // Constants for witness type hash strings
    string private constant _PERMIT_WITNESS_TYPEHASH_STUB =
        "PermitWitnessTransferFrom(ChainPermits permitted,address spender,bytes32 salt,uint256 deadline,uint48 timestamp,";

    string private constant _PERMIT_BATCH_WITNESS_TYPEHASH_STUB =
        "PermitBatchWitnessTransferFrom(ChainPermits[] permitted,address spender,bytes32 salt,uint256 deadline,uint48 timestamp,";

    string private constant _PERMIT_UNHINGED_WITNESS_TYPEHASH_STUB =
        "PermitUnhingedWitnessTransferFrom(bytes32 unhingedRoot,address owner,bytes32 salt,uint256 deadline,uint48 timestamp,";

    /**
     * @dev Sets up EIP-712 domain separator with protocol identifiers
     * @notice Establishes the contract's domain for typed data signing
     */
    constructor() NonceManager("Permit3", "1") { }

    /**
     * @notice Process token approvals for a single chain
     * @dev Core permit processing function for single-chain operations
     * @param owner The token owner authorizing the permits
     * @param deadline Timestamp limiting signature validity for security
     * @param timestamp Timestamp of the permit
     * @param chain Structured data containing token approval parameters
     * @param signature EIP-712 signature authorizing all permits in the batch
     */
    function permit(
        address owner,
        bytes32 salt,
        uint256 deadline,
        uint48 timestamp,
        ChainPermits memory chain,
        bytes calldata signature
    ) external {
        require(block.timestamp <= deadline, SignatureExpired());
        require(chain.chainId == block.chainid, WrongChainId(block.chainid, chain.chainId));

        bytes32 signedHash =
            keccak256(abi.encode(SIGNED_PERMIT3_TYPEHASH, owner, salt, deadline, timestamp, _hashChainPermits(chain)));

        _verifySignature(owner, signedHash, signature);
        _processChainPermits(owner, salt, timestamp, chain);
    }

    // Helper struct to avoid stack-too-deep errors
    struct PermitParams {
        address owner;
        bytes32 salt;
        uint256 deadline;
        uint48 timestamp;
        bytes32 currentChainHash;
        bytes32 unhingedRoot;
    }

    /**
     * @notice Process token approvals across multiple chains using Unhinged Merkle Tree
     * @param owner Token owner authorizing the operations
     * @param salt Unique salt for replay protection
     * @param deadline Signature expiration timestamp
     * @param timestamp Timestamp of the permit
     * @param proof Cross-chain proof data using Unhinged Merkle Tree
     * @param signature EIP-712 signature covering the entire cross-chain batch
     */
    function permit(
        address owner,
        bytes32 salt,
        uint256 deadline,
        uint48 timestamp,
        UnhingedPermitProof calldata proof,
        bytes calldata signature
    ) external {
        require(block.timestamp <= deadline, SignatureExpired());
        require(proof.permits.chainId == block.chainid, WrongChainId(block.chainid, proof.permits.chainId));

        // Use a struct to avoid stack-too-deep errors
        PermitParams memory params;
        params.owner = owner;
        params.salt = salt;
        params.deadline = deadline;
        params.timestamp = timestamp;

        // Hash current chain's permits
        params.currentChainHash = _hashChainPermits(proof.permits);

        // Calculate the unhinged root from the proof components
        // First verify the proof structure is valid (boolean return value function)
        if (!proof.unhingedProof.verifyProofStructure()) {
            revert IUnhingedMerkleTree.InvalidUnhingedProof();
        }

        // If verification succeeds, calculate the root (reverts on errors)
        params.unhingedRoot = proof.unhingedProof.calculateRoot(params.currentChainHash);

        // Verify signature with unhinged root
        bytes32 signedHash = keccak256(
            abi.encode(
                SIGNED_UNHINGED_PERMIT3_TYPEHASH,
                params.owner,
                params.salt,
                params.deadline,
                params.timestamp,
                params.unhingedRoot
            )
        );

        _verifySignature(params.owner, signedHash, signature);
        _processChainPermits(params.owner, params.salt, params.timestamp, proof.permits);
    }

    /**
     * @dev Core permit processing logic
     * @param owner Token owner
     * @param chain Bundle of permit operations to process
<<<<<<< HEAD
     * @notice Handles multiple types of operations:
     * @notice modeOrExpiration Mode indicators:
     *        = 0: Immediate transfer mode
     *        = 1: Decrease allowance mode
     *        = 2: Lock allowance mode
     *        = 3: Unlock allowance mode
     *        > 3: Increase allowance mode, new expiration for the allowance if the timestamp is recent
=======
     * @notice Handles two types of operations:
     * 1. Immediate transfers (transferOrExpiration = 1)
     * 2. Allowance updates (transferOrExpiration = future timestamp)
>>>>>>> 004f8496
     */
    function _processChainPermits(address owner, bytes32 salt, uint48 timestamp, ChainPermits memory chain) internal {
        _useNonce(owner, salt);

        for (uint256 i = 0; i < chain.permits.length; i++) {
            AllowanceOrTransfer memory p = chain.permits[i];

            if (p.modeOrExpiration == uint48(PermitType.Transfer)) {
                _transferFrom(owner, p.account, p.amountDelta, p.token);
            } else {
                Allowance memory allowed = allowances[owner][p.token][p.account];

                // Check if allowance is locked
                // If the allowance is locked, only allow unlock operation with newer timestamp
                if (allowed.expiration == LOCKED_ALLOWANCE) {
                    // Special handling for unlock operation
                    if (p.modeOrExpiration == uint48(PermitType.Unlock)) {
                        // Only allow unlock if timestamp is newer than lock timestamp
                        if (timestamp <= allowed.timestamp) {
                            revert AllowanceLocked();
                        }
                    } else {
                        // For all other operations, reject if allowance is locked
                        revert AllowanceLocked();
                    }
                }

                if (p.modeOrExpiration == uint48(PermitType.Decrease)) {
                    // Decrease allowance
                    if (allowed.amount != MAX_ALLOWANCE || p.amountDelta == MAX_ALLOWANCE) {
                        allowed.amount = p.amountDelta > allowed.amount ? 0 : allowed.amount - p.amountDelta;
                    }
                } else if (p.modeOrExpiration == uint48(PermitType.Lock)) {
                    // Lockdown allowance
                    allowed.amount = 0;
                    allowed.expiration = LOCKED_ALLOWANCE;
                    allowed.timestamp = timestamp;
                } else if (p.modeOrExpiration == uint48(PermitType.Unlock)) {
                    // Unlock allowance
                    allowed.amount = p.amountDelta;
                    allowed.expiration = 0;
                    allowed.timestamp = timestamp;
                } else {
                    if (p.amountDelta > 0) {
                        // Increase allowance
                        if (allowed.amount != MAX_ALLOWANCE) {
                            if (p.amountDelta == MAX_ALLOWANCE) {
                                allowed.amount = MAX_ALLOWANCE;
                            } else {
                                allowed.amount += p.amountDelta;
                            }
                        }
                    }

                    if (timestamp > allowed.timestamp) {
                        allowed.expiration = p.modeOrExpiration;
                        allowed.timestamp = timestamp;
                    }
                }

                emit Permit(owner, p.token, p.account, allowed.amount, allowed.expiration, timestamp);

                allowances[owner][p.token][p.account] = allowed;
            }
        }
    }

    /**
     * @dev Generate EIP-712 compatible hash for chain permits
     * @param permits Chain-specific permit data
     * @return bytes32 Combined hash of all permit parameters
     */
    function _hashChainPermits(
        ChainPermits memory permits
    ) internal pure returns (bytes32) {
        bytes32[] memory permitHashes = new bytes32[](permits.permits.length);

        for (uint256 i = 0; i < permits.permits.length; i++) {
            permitHashes[i] = keccak256(
                abi.encode(
                    permits.permits[i].modeOrExpiration,
                    permits.permits[i].token,
                    permits.permits[i].account,
                    permits.permits[i].amountDelta
                )
            );
        }

        return keccak256(abi.encode(CHAIN_PERMITS_TYPEHASH, permits.chainId, keccak256(abi.encodePacked(permitHashes))));
    }

    /**
     * @notice Process token approvals with witness data for single chain operations
     * @dev Handles permitWitnessTransferFrom operations with dynamic witness data
     * @param owner The token owner authorizing the permits
     * @param salt Unique salt for replay protection
     * @param deadline Timestamp limiting signature validity for security
     * @param timestamp Timestamp of the permit
     * @param chain Structured data containing token approval parameters
     * @param witness Additional data to include in signature verification
     * @param witnessTypeString EIP-712 type definition for witness data
     * @param signature EIP-712 signature authorizing all permits with witness
     */
    function permitWitnessTransferFrom(
        address owner,
        bytes32 salt,
        uint256 deadline,
        uint48 timestamp,
        ChainPermits memory chain,
        bytes32 witness,
        string calldata witnessTypeString,
        bytes calldata signature
    ) external {
        require(block.timestamp <= deadline, SignatureExpired());
        require(chain.chainId == block.chainid, WrongChainId(block.chainid, chain.chainId));

        // Validate witness type string format
        _validateWitnessTypeString(witnessTypeString);

        // Get hash of permits data
        bytes32 permitDataHash = _hashChainPermits(chain);

        // Compute witness-specific typehash and signed hash
        bytes32 typeHash = _getWitnessTypeHash(witnessTypeString);
        bytes32 signedHash = keccak256(abi.encode(typeHash, permitDataHash, owner, salt, deadline, timestamp, witness));

        _verifySignature(owner, signedHash, signature);
        _processChainPermits(owner, salt, timestamp, chain);
    }

    // Helper struct to avoid stack-too-deep errors
    struct WitnessParams {
        address owner;
        bytes32 salt;
        uint256 deadline;
        uint48 timestamp;
        bytes32 witness;
        bytes32 currentChainHash;
        bytes32 unhingedRoot;
    }

    /**
     * @notice Process permit with additional witness data for cross-chain operations
     * @param owner Token owner address
     * @param salt Unique salt for replay protection
     * @param deadline Signature expiration timestamp
     * @param timestamp Timestamp of the permit
     * @param proof Cross-chain proof data using Unhinged Merkle Tree
     * @param witness Additional data to include in signature verification
     * @param witnessTypeString EIP-712 type definition for witness data
     * @param signature EIP-712 signature authorizing the batch
     */
    function permitWitnessTransferFrom(
        address owner,
        bytes32 salt,
        uint256 deadline,
        uint48 timestamp,
        UnhingedPermitProof calldata proof,
        bytes32 witness,
        string calldata witnessTypeString,
        bytes calldata signature
    ) external {
        require(block.timestamp <= deadline, SignatureExpired());
        require(proof.permits.chainId == block.chainid, WrongChainId(block.chainid, proof.permits.chainId));

        // Validate witness type string format
        _validateWitnessTypeString(witnessTypeString);

        // Use a struct to avoid stack-too-deep errors
        WitnessParams memory params;
        params.owner = owner;
        params.salt = salt;
        params.deadline = deadline;
        params.timestamp = timestamp;
        params.witness = witness;

        // Hash current chain's permits
        params.currentChainHash = _hashChainPermits(proof.permits);

        // Calculate the unhinged root
        // First verify the proof structure is valid (boolean return value function)
        if (!proof.unhingedProof.verifyProofStructure()) {
            revert IUnhingedMerkleTree.InvalidUnhingedProof();
        }

        // If verification succeeds, calculate the root (reverts on errors)
        params.unhingedRoot = proof.unhingedProof.calculateRoot(params.currentChainHash);

        // Compute witness-specific typehash and signed hash
        bytes32 typeHash = _getUnhingedWitnessTypeHash(witnessTypeString);
        bytes32 signedHash = keccak256(
            abi.encode(
                typeHash,
                params.unhingedRoot,
                params.owner,
                params.salt,
                params.deadline,
                params.timestamp,
                params.witness
            )
        );

        _verifySignature(params.owner, signedHash, signature);
        _processChainPermits(params.owner, params.salt, params.timestamp, proof.permits);
    }

    /**
     * @dev Validates that a witness type string is properly formatted
     * @param witnessTypeString The EIP-712 type string to validate
     */
    function _validateWitnessTypeString(
        string calldata witnessTypeString
    ) internal pure {
        // Validate minimum length
        require(bytes(witnessTypeString).length > 0, InvalidWitnessTypeString());

        // Validate proper ending with closing parenthesis
        require(bytes(witnessTypeString)[bytes(witnessTypeString).length - 1] == ")", InvalidWitnessTypeString());
    }

    /**
     * @dev Constructs a complete witness type hash from type string and stub
     * @param witnessTypeString The EIP-712 witness type string
     * @return bytes32 The complete type hash
     */
    function _getWitnessTypeHash(
        string calldata witnessTypeString
    ) internal pure returns (bytes32) {
        return keccak256(abi.encodePacked(_PERMIT_WITNESS_TYPEHASH_STUB, witnessTypeString));
    }

    /**
     * @dev Constructs a complete unhinged witness type hash from type string and stub
     * @param witnessTypeString The EIP-712 witness type string
     * @return bytes32 The complete type hash for unhinged operations
     */
    function _getUnhingedWitnessTypeHash(
        string memory witnessTypeString
    ) internal pure returns (bytes32) {
        return keccak256(abi.encodePacked(_PERMIT_UNHINGED_WITNESS_TYPEHASH_STUB, witnessTypeString));
    }

    /**
     * @notice Returns the witness typehash stub for EIP-712 signature verification
     * @return The stub string for witness permit typehash
     */
    function PERMIT_WITNESS_TYPEHASH_STUB() external pure returns (string memory) {
        return _PERMIT_WITNESS_TYPEHASH_STUB;
    }

    /**
     * @notice Returns the batch witness typehash stub for EIP-712 signature verification
     * @return The stub string for batch witness permit typehash
     */
    function PERMIT_BATCH_WITNESS_TYPEHASH_STUB() external pure returns (string memory) {
        return _PERMIT_BATCH_WITNESS_TYPEHASH_STUB;
    }

    /**
     * @notice Returns the unhinged witness typehash stub for EIP-712 signature verification
     * @return The stub string for unhinged witness permit typehash
     */
    function PERMIT_UNHINGED_WITNESS_TYPEHASH_STUB() external pure returns (string memory) {
        return _PERMIT_UNHINGED_WITNESS_TYPEHASH_STUB;
    }

    /**
     * @dev Validate EIP-712 signature against expected signer
     * @param owner Expected message signer
     * @param structHash Hash of the signed data structure
     * @param signature Raw signature bytes (v, r, s)
     */
    function _verifySignature(address owner, bytes32 structHash, bytes calldata signature) internal view {
        bytes32 digest = _hashTypedDataV4(structHash);
        address signer = digest.recover(signature);
        require(signer == owner, InvalidSignature());
    }
}<|MERGE_RESOLUTION|>--- conflicted
+++ resolved
@@ -162,7 +162,6 @@
      * @dev Core permit processing logic
      * @param owner Token owner
      * @param chain Bundle of permit operations to process
-<<<<<<< HEAD
      * @notice Handles multiple types of operations:
      * @notice modeOrExpiration Mode indicators:
      *        = 0: Immediate transfer mode
@@ -170,11 +169,6 @@
      *        = 2: Lock allowance mode
      *        = 3: Unlock allowance mode
      *        > 3: Increase allowance mode, new expiration for the allowance if the timestamp is recent
-=======
-     * @notice Handles two types of operations:
-     * 1. Immediate transfers (transferOrExpiration = 1)
-     * 2. Allowance updates (transferOrExpiration = future timestamp)
->>>>>>> 004f8496
      */
     function _processChainPermits(address owner, bytes32 salt, uint48 timestamp, ChainPermits memory chain) internal {
         _useNonce(owner, salt);

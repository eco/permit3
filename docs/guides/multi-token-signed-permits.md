<a id="multi-token-signed-permits-top"></a>
# Multi-Token Signed Permits Guide

This guide explains how to use NFTs (ERC721) and semi-fungible tokens (ERC1155) with Permit3's signed permit functions, including the critical encoding patterns needed for both token types.

<<<<<<< HEAD
=======
###### Navigation: [Important Context](#important-context) | [Encoding TokenIds](#encoding-tokenids) | [Collection-Wide Approvals](#collection-wide-approvals) | [Signed Permit Examples](#signed-permit-examples) | [Cross-Chain NFT Permits](#cross-chain-nft-permits) | [Common Patterns](#common-patterns)

>>>>>>> 3b9ac55c
<a id="important-context"></a>
## ⚠️ Important Context

The `AllowanceOrTransfer` struct used in Permit3's signed permit functions is **primarily designed for ERC20 tokens**:

```solidity
struct AllowanceOrTransfer {
    uint48 modeOrExpiration;  // Operation mode or expiration
    address token;            // Token address (or encoded tokenId)
    address account;          // Spender or recipient
    uint160 amountDelta;      // Amount (must be 1 for NFTs)
}
```

**Key Limitation**: This struct doesn't have a dedicated `tokenId` field, so NFT and ERC1155 operations require special encoding.

<a id="encoding-tokenids"></a>
## Encoding TokenIds for Multi-Token Permits

To use NFTs (ERC721) or semi-fungible tokens (ERC1155) with signed permits, you must encode the token address and tokenId into a single address value:

### Encoding Formula

```solidity
address encodedTokenId = address(uint160(uint256(
    keccak256(abi.encodePacked(tokenContract, tokenId))
)));
```

### JavaScript Implementation

```javascript
import { ethers } from 'ethers';

function encodeTokenId(tokenContract, tokenId) {
    // Pack token contract and tokenId together
    const packed = ethers.utils.solidityPack(
        ['address', 'uint256'],
        [tokenContract, tokenId]
    );
    
    // Hash the packed data
    const hash = ethers.utils.keccak256(packed);
    
    // Take first 20 bytes (160 bits) as address
    const encodedAddress = ethers.utils.getAddress(
        '0x' + hash.slice(26) // Skip '0x' and first 12 bytes
    );
    
    return encodedAddress;
}
```

### Solidity Helper

```solidity
contract NFTPermitHelper {
    /**
     * @notice Encode NFT token and ID for use in AllowanceOrTransfer
     * @param token The NFT contract address
     * @param tokenId The specific NFT token ID
     * @return The encoded address to use in permit
     */
    function encodeNFT(address token, uint256 tokenId) 
        public 
        pure 
        returns (address) 
    {
        return address(uint160(uint256(
            keccak256(abi.encodePacked(token, tokenId))
        )));
    }
}
```

<<<<<<< HEAD
<a id="wildcard-approvals"></a>
## Wildcard Approvals for Collections
=======
<a id="collection-wide-approvals"></a>
## 🃏 Collection-Wide Approvals
>>>>>>> 3b9ac55c

To approve an entire NFT collection (all token IDs), use the token contract address directly without encoding:

```javascript
// For collection-wide approval, use the token address directly
const collectionApproval = nftContractAddress; // No encoding needed

// For ERC20 tokens, also use the token address directly
const erc20Token = tokenAddress; // No encoding needed
```

### Decision Tree for Token Encoding

```
Is it an NFT/ERC1155 with specific tokenId?
├─ YES → Encode: keccak256(token + tokenId) as address
└─ NO
    ├─ Is it a collection-wide NFT approval?
    │  └─ YES → Use token contract address directly
    └─ Is it an ERC20 token?
       └─ YES → Use token contract address directly
```

<a id="signed-permit-examples"></a>
## Signed Permit Examples

### Example 1: ERC1155 Semi-Fungible Token Approval

```javascript
async function createERC1155PermitSignature(
    signer,
    erc1155Contract,
    tokenId,
    spender,
    amount,
    expiration
) {
    const permit3 = new ethers.Contract(PERMIT3_ADDRESS, PERMIT3_ABI, signer);
    
    // 1. Encode the ERC1155 tokenId into an address
    const encodedTokenId = encodeTokenId(erc1155Contract, tokenId);
    
    // 2. Create the permit data
    const permits = [{
        modeOrExpiration: expiration, // Must be > 3 for approval
        token: encodedTokenId,         // Encoded token identifier
        account: spender,              // Who can transfer the tokens
        amountDelta: amount            // Amount of ERC1155 tokens
    }];
    
    // 3. Create and sign permit (similar to NFT example)
    // ...
    
    return createSignedPermit(signer, permits);
}
```

### Example 2: Single NFT Approval with Signature

```javascript
async function createNFTPermitSignature(
    signer,
    nftContract,
    tokenId,
    spender,
    expiration
) {
    const permit3 = new ethers.Contract(PERMIT3_ADDRESS, PERMIT3_ABI, signer);
    
    // 1. Encode the NFT tokenId into an address
    const encodedTokenId = encodeTokenId(nftContract, tokenId);
    
    // 2. Create the permit data
    const permits = [{
        modeOrExpiration: expiration, // Must be > 3 for approval
        token: encodedTokenId,         // Encoded NFT identifier
        account: spender,              // Who can transfer the NFT
        amountDelta: 1                 // Always 1 for NFTs
    }];
    
    // 3. Create signature parameters
    const salt = ethers.utils.randomBytes(32);
    const deadline = Math.floor(Date.now() / 1000) + 3600; // 1 hour
    const timestamp = Math.floor(Date.now() / 1000);
    
    // 4. Create EIP-712 signature
    const domain = {
        name: 'Permit3',
        version: '1',
        chainId: await signer.getChainId(),
        verifyingContract: PERMIT3_ADDRESS
    };
    
    const types = {
        Permit3: [
            { name: 'owner', type: 'address' },
            { name: 'salt', type: 'bytes32' },
            { name: 'deadline', type: 'uint48' },
            { name: 'timestamp', type: 'uint48' },
            { name: 'merkleRoot', type: 'bytes32' }
        ],
        ChainPermits: [
            { name: 'chainId', type: 'uint64' },
            { name: 'permits', type: 'AllowanceOrTransfer[]' }
        ],
        AllowanceOrTransfer: [
            { name: 'modeOrExpiration', type: 'uint48' },
            { name: 'token', type: 'address' },
            { name: 'account', type: 'address' },
            { name: 'amountDelta', type: 'uint160' }
        ]
    };
    
    const chainPermits = {
        chainId: await signer.getChainId(),
        permits: permits
    };
    
    // Hash the chain permits
    const merkleRoot = await permit3.hashChainPermits(chainPermits);
    
    const value = {
        owner: await signer.getAddress(),
        salt: salt,
        deadline: deadline,
        timestamp: timestamp,
        merkleRoot: merkleRoot
    };
    
    const signature = await signer._signTypedData(domain, types, value);
    
    return {
        permits,
        salt,
        deadline,
        timestamp,
        signature
    };
}
```

### Example 3: Collection-Wide NFT Approval

```javascript
async function createCollectionPermitSignature(
    signer,
    nftContract,
    spender,
    expiration
) {
    // For collection-wide, use the NFT contract address directly
    const permits = [{
        modeOrExpiration: expiration,
        token: nftContract,      // Direct contract address for collection-wide
        account: spender,
        amountDelta: ethers.constants.MaxUint160 // Max for unlimited
    }];
    
    // Rest of signature creation similar to Example 1
    // ...
}
```

### Example 4: Mixed Token Batch Permit (ERC20 + ERC721 + ERC1155)

```javascript
async function createMixedTokenPermit(
    signer,
    tokens // Array of { type, contract, tokenId, spender, amount }
) {
    const permits = tokens.map(token => {
        let tokenAddress;
        let amount;
        
        if (token.type === 'ERC721') {
            // Encode NFT tokenId
            tokenAddress = encodeTokenId(token.contract, token.tokenId);
            amount = 1;
        } else if (token.type === 'ERC1155') {
            // Encode ERC1155 tokenId
            tokenAddress = encodeTokenId(token.contract, token.tokenId);
            amount = token.amount;
        } else {
            // ERC20: use contract address directly
            tokenAddress = token.contract;
            amount = token.amount;
        }
        
        return {
            modeOrExpiration: token.expiration || Math.floor(Date.now() / 1000) + 86400,
            token: tokenAddress,
            account: token.spender,
            amountDelta: amount
        };
    });
    
    // Create and sign the permit...
}
```

<a id="cross-chain-multi-token-permits"></a>
## Cross-Chain Multi-Token Permits

For cross-chain NFT and ERC1155 operations, encode tokenIds on each chain:

```javascript
async function createCrossChainMultiTokenPermit(
    signer,
    tokensByChain // { chainId: { type, contract, tokenIds, amounts, spender }[] }
) {
    const chainPermitsArray = [];
    
    for (const [chainId, tokens] of Object.entries(tokensByChain)) {
        const permits = [];
        
        for (const token of tokens) {
            if (token.type === 'ERC721') {
                // Handle NFTs
                for (const tokenId of token.tokenIds) {
                    const encodedId = encodeTokenId(token.contract, tokenId);
                    permits.push({
                        modeOrExpiration: Math.floor(Date.now() / 1000) + 604800,
                        token: encodedId,
                        account: token.spender,
                        amountDelta: 1
                    });
                }
            } else if (token.type === 'ERC1155') {
                // Handle ERC1155 tokens
                token.tokenIds.forEach((tokenId, index) => {
                    const encodedId = encodeTokenId(token.contract, tokenId);
                    permits.push({
                        modeOrExpiration: Math.floor(Date.now() / 1000) + 604800,
                        token: encodedId,
                        account: token.spender,
                        amountDelta: token.amounts[index]
                    });
                });
            } else if (token.type === 'ERC20') {
                // Handle ERC20 tokens (no encoding needed)
                permits.push({
                    modeOrExpiration: Math.floor(Date.now() / 1000) + 604800,
                    token: token.contract,
                    account: token.spender,
                    amountDelta: token.amount
                });
            }
        }
        
        chainPermitsArray.push({
            chainId: parseInt(chainId),
            permits: permits
        });
    }
    
    // Build merkle tree from all chain permits
    const leaves = await Promise.all(
        chainPermitsArray.map(cp => permit3.hashChainPermits(cp))
    );
    
    const merkleTree = new MerkleTree(leaves);
    const merkleRoot = merkleTree.getRoot();
    
    // Sign the merkle root
    // ... signature creation
    
    return {
        chainPermits: chainPermitsArray,
        merkleRoot,
        proofs: chainPermitsArray.map((_, i) => 
            merkleTree.getProof(leaves[i])
        ),
        signature
    };
}
```

<a id="common-patterns"></a>
## Common Patterns

### Pattern 1: NFT Marketplace Listing

```javascript
// Seller creates a signed permit for marketplace
async function createMarketplaceListing(
    seller,
    nftContract,
    tokenId,
    marketplaceAddress,
    listingDuration
) {
    const encodedNFT = encodeTokenId(nftContract, tokenId);
    const expiration = Math.floor(Date.now() / 1000) + listingDuration;
    
    const permits = [{
        modeOrExpiration: expiration,
        token: encodedNFT,
        account: marketplaceAddress,
        amountDelta: 1
    }];
    
    // Create signature...
    return createSignedPermit(seller, permits);
}

// Marketplace executes the permit when item is sold
async function executeMarketplaceSale(
    permitData,
    buyer
) {
    // 1. Execute the signed permit to get NFT transfer rights
    await permit3.permit(
        permitData.owner,
        permitData.salt,
        permitData.deadline,
        permitData.timestamp,
        permitData.permits,
        permitData.signature
    );
    
    // 2. Transfer NFT from seller to buyer
    await permit3.transferFromERC721(
        permitData.owner,  // from (seller)
        buyer,             // to
        nftContract,
        tokenId
    );
}
```

### Pattern 2: Batch NFT Transfer with Signature

```javascript
async function batchNFTTransferWithPermit(
    owner,
    nfts, // Array of { contract, tokenId, recipient }
) {
    // Create permits for batch transfer
    const permits = nfts.map(nft => ({
        modeOrExpiration: 0,  // 0 = immediate ERC20 transfer mode
        token: encodeTokenId(nft.contract, nft.tokenId),
        account: nft.recipient,
        amountDelta: 1
    }));
    
    // Sign and execute
    const permitData = await createSignedPermit(owner, permits);
    
    await permit3.permit(
        permitData.owner,
        permitData.salt,
        permitData.deadline,
        permitData.timestamp,
        permitData.permits,
        permitData.signature
    );
}
```

### Pattern 3: ERC1155 Gaming Asset Bundle

```javascript
// Bundle multiple game items (ERC1155) in one permit
async function createGameAssetBundle(
    player,
    gameItems // Array of { contract, tokenId, amount }
) {
    const permits = gameItems.map(item => ({
        modeOrExpiration: Math.floor(Date.now() / 1000) + 86400,
        token: encodeTokenId(item.contract, item.tokenId),
        account: GAME_TREASURY_ADDRESS,
        amountDelta: item.amount  // Variable amounts for ERC1155
    }));
    
    return createSignedPermit(player, permits);
}

// Execute the bundle transfer
async function executeGameAssetBundle(permitData) {
    // 1. Execute permit to approve all items
    await permit3.permit(
        permitData.owner,
        permitData.salt,
        permitData.deadline,
        permitData.timestamp,
        permitData.permits,
        permitData.signature
    );
    
    // 2. Transfer each ERC1155 item
    for (const item of gameItems) {
        await permit3['transferFrom(address,address,address,uint256,uint160)'](
            permitData.owner,
            GAME_TREASURY_ADDRESS,
            item.contract,
            item.tokenId,
            item.amount
        );
    }
}
```

### Pattern 4: ERC1155 Fractional Ownership

```javascript
// Create permits for fractional ERC1155 shares
async function createFractionalPermit(
    owner,
    erc1155Contract,
    tokenId,
    shareholders // Array of { address, shares }
) {
    const totalShares = shareholders.reduce((sum, s) => sum + s.shares, 0);
    const encodedId = encodeTokenId(erc1155Contract, tokenId);
    
    // Create transfer permits for each shareholder
    const permits = shareholders.map(shareholder => ({
        modeOrExpiration: 0,  // Immediate transfer
        token: encodedId,
        account: shareholder.address,
        amountDelta: shareholder.shares
    }));
    
    return createSignedPermit(owner, permits);
}
```

## ⚠️ Important Considerations

### 1. Storage Implications

When you encode an NFT as `keccak256(contract + tokenId)`:
- The encoded address is stored in the allowance mapping
- Each NFT approval creates a unique storage slot
- Collection-wide approvals use the contract address directly

### 2. Transfer Function Compatibility

```javascript
// ❌ WRONG: Cannot use standard transferFrom for NFTs
await permit3.transferFrom(from, to, amount, encodedTokenId);

// ✅ CORRECT: Use explicit NFT transfer function
await permit3.transferFromERC721(
    from, to, nftContract, tokenId
);
```

### 3. Allowance Queries

```javascript
// Query NFT-specific allowance
const encodedId = encodeTokenId(nftContract, tokenId);
const { amount, expiration } = await permit3.allowance(
    owner,
    encodedId,  // Use encoded address
    spender
);

// Query collection-wide allowance
const { amount: collectionAllowance } = await permit3.allowance(
    owner,
    nftContract,  // Use contract address directly
    spender
);
```

## Helper Library

Here's a complete helper library for multi-token permits:

```solidity
// SPDX-License-Identifier: MIT
pragma solidity ^0.8.0;

library MultiTokenPermitHelper {
    /**
     * Encode token with tokenId for use in AllowanceOrTransfer struct
     * Works for both ERC721 and ERC1155
     */
    function encodeTokenId(address token, uint256 tokenId) 
        internal 
        pure 
        returns (address) 
    {
        return address(uint160(uint256(
            keccak256(abi.encodePacked(token, tokenId))
        )));
    }
    
    /**
     * Create AllowanceOrTransfer for ERC721 NFT approval
     */
    function createNFTPermit(
        address token,
        uint256 tokenId,
        address spender,
        uint48 expiration
    ) internal pure returns (IPermit3.AllowanceOrTransfer memory) {
        return IPermit3.AllowanceOrTransfer({
            modeOrExpiration: expiration,
            token: encodeTokenId(token, tokenId),
            account: spender,
            amountDelta: 1  // Always 1 for NFTs
        });
    }
    
    /**
     * Create AllowanceOrTransfer for ERC1155 approval
     */
    function createERC1155Permit(
        address token,
        uint256 tokenId,
        address spender,
        uint160 amount,
        uint48 expiration
    ) internal pure returns (IPermit3.AllowanceOrTransfer memory) {
        return IPermit3.AllowanceOrTransfer({
            modeOrExpiration: expiration,
            token: encodeTokenId(token, tokenId),
            account: spender,
            amountDelta: amount  // Variable amount for ERC1155
        });
    }
    
    /**
     * Create AllowanceOrTransfer for collection-wide approval
     * Works for both ERC721 and ERC1155 collections
     */
    function createCollectionPermit(
        address token,
        address spender,
        uint48 expiration
    ) internal pure returns (IPermit3.AllowanceOrTransfer memory) {
        return IPermit3.AllowanceOrTransfer({
            modeOrExpiration: expiration,
            token: token, // Direct address for collection-wide
            account: spender,
            amountDelta: type(uint160).max
        });
    }
    
    /**
     * Create AllowanceOrTransfer for ERC20 approval
     */
    function createERC20Permit(
        address token,
        address spender,
        uint160 amount,
        uint48 expiration
    ) internal pure returns (IPermit3.AllowanceOrTransfer memory) {
        return IPermit3.AllowanceOrTransfer({
            modeOrExpiration: expiration,
            token: token,  // Direct address for ERC20
            account: spender,
            amountDelta: amount
        });
    }
}
```<|MERGE_RESOLUTION|>--- conflicted
+++ resolved
@@ -3,11 +3,6 @@
 
 This guide explains how to use NFTs (ERC721) and semi-fungible tokens (ERC1155) with Permit3's signed permit functions, including the critical encoding patterns needed for both token types.
 
-<<<<<<< HEAD
-=======
-###### Navigation: [Important Context](#important-context) | [Encoding TokenIds](#encoding-tokenids) | [Collection-Wide Approvals](#collection-wide-approvals) | [Signed Permit Examples](#signed-permit-examples) | [Cross-Chain NFT Permits](#cross-chain-nft-permits) | [Common Patterns](#common-patterns)
-
->>>>>>> 3b9ac55c
 <a id="important-context"></a>
 ## ⚠️ Important Context
 
@@ -83,13 +78,8 @@
 }
 ```
 
-<<<<<<< HEAD
-<a id="wildcard-approvals"></a>
-## Wildcard Approvals for Collections
-=======
 <a id="collection-wide-approvals"></a>
-## 🃏 Collection-Wide Approvals
->>>>>>> 3b9ac55c
+## Collection-Wide Approvals
 
 To approve an entire NFT collection (all token IDs), use the token contract address directly without encoding:
 
